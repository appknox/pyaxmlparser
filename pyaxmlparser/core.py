--- conflicted
+++ resolved
@@ -34,27 +34,16 @@
 
     @property
     def version_name(self):
-<<<<<<< HEAD
         version_name = self.axml.documentElement.getAttributeNS(self.NS_ANDROID_URI, "versionName")
-        if not version_name:
-            version_name = self.axml.documentElement.getAttribute("android:versionName")
-        return version_name
-
-    @property
-    def version_code(self):
-        version_code = self.axml.documentElement.getAttributeNS(self.NS_ANDROID_URI, "versionCode")
-        if not version_code:
-            version_code = self.axml.documentElement.getAttribute("android:versionCode")
-        return version_code
-=======
-        version_name = self.xml.documentElement.getAttributeNS(self.NS_ANDROID_URI, "versionName")
         if version_name.startswith("@"):
             rsc = self.get_resource(version_name, self.package)
             if rsc:
                 version_name = rsc
-        else:
-            return version_name
-
+                
+        if not version_name:
+            version_name = self.axml.documentElement.getAttribute("android:versionName")
+        return version_name
+      
     def get_resource(self, key, value):
         try:
             key = '0x' + key[1:]
@@ -66,9 +55,10 @@
 
     @property
     def version_code(self):
-        return self.xml.documentElement.getAttributeNS(self.NS_ANDROID_URI, "versionCode")
->>>>>>> 78c4613e
-
+        if not version_code:
+            version_code = self.axml.documentElement.getAttribute("android:versionCode")
+        return version_code
+     
     @property
     def package(self):
         return self.xml.documentElement.getAttribute("package")
